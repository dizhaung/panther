--- conflicted
+++ resolved
@@ -51,30 +51,6 @@
 	}
 
 	return &models.AlertSummary{
-<<<<<<< HEAD
-		AlertID:             item.AlertID,
-		Type:                alertType,
-		CreationTime:        &item.CreationTime,
-		DedupString:         &item.DedupString,
-		EventsMatched:       &item.EventCount,
-		RuleDisplayName:     item.RuleDisplayName,
-		RuleID:              &item.RuleID,
-		RuleVersion:         &item.RuleVersion,
-		Severity:            aws.String(item.Severity),
-		Status:              alertStatus,
-		Title:               GetAlertTitle(item),
-		LogTypes:            item.LogTypes,
-		LastUpdatedBy:       item.LastUpdatedBy,
-		LastUpdatedByTime:   item.LastUpdatedByTime,
-		UpdateTime:          &item.UpdateTime,
-		DeliveryResponses:   item.DeliveryResponses,
-		PolicyID:            item.PolicyID,
-		PolicyDisplayName:   item.PolicyDisplayName,
-		PolicyIntegrationID: item.PolicyIntegrationID,
-		PolicyVersion:       item.PolicyVersion,
-		ResourceTypes:       item.ResourceTypes,
-		ResourceID:          item.ResourceID,
-=======
 		AlertID:           item.AlertID,
 		Type:              alertType,
 		CreationTime:      &item.CreationTime,
@@ -97,7 +73,6 @@
 		PolicyVersion:     item.PolicyVersion,
 		ResourceTypes:     item.ResourceTypes,
 		ResourceID:        item.ResourceID,
->>>>>>> 97e63ba0
 	}
 }
 
