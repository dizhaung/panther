/**
 * Panther is a Cloud-Native SIEM for the Modern Security Team.
 * Copyright (C) 2020 Panther Labs Inc
 *
 * This program is free software: you can redistribute it and/or modify
 * it under the terms of the GNU Affero General Public License as
 * published by the Free Software Foundation, either version 3 of the
 * License, or (at your option) any later version.
 *
 * This program is distributed in the hope that it will be useful,
 * but WITHOUT ANY WARRANTY; without even the implied warranty of
 * MERCHANTABILITY or FITNESS FOR A PARTICULAR PURPOSE.  See the
 * GNU Affero General Public License for more details.
 *
 * You should have received a copy of the GNU Affero General Public License
 * along with this program.  If not, see <https://www.gnu.org/licenses/>.
 */

<<<<<<< HEAD
import { AbstractButton, Box, Collapse, Flex } from 'pouncejs';
=======
import { AbstractButton, Box, Collapse, Flex, useSnackbar } from 'pouncejs';
>>>>>>> c089892e
import ErrorBoundary from 'Components/ErrorBoundary';
import { Field, useFormikContext } from 'formik';
import FormikTextInput from 'Components/fields/TextInput';
import React from 'react';
import FormikMultiCombobox from 'Components/fields/MultiComboBox';
<<<<<<< HEAD
import { LOG_TYPES } from 'Source/constants';
import { WizardPanelWrapper } from 'Components/Wizard';
=======
import { WizardPanel } from 'Components/Wizard';
import { useListAvailableLogTypes } from 'Source/graphql/queries/listAvailableLogTypes.generated';
>>>>>>> c089892e
import { S3LogSourceWizardValues } from '../S3LogSourceWizard';

const S3SourceConfigurationPanel: React.FC = () => {
  const { initialValues, values } = useFormikContext<S3LogSourceWizardValues>();
  const [isAdvancedConfigVisible, showAdvancedConfig] = React.useState(
    Boolean(values.s3Prefix) || Boolean(values.kmsKey)
  );
  const { pushSnackbar } = useSnackbar();
  const { data } = useListAvailableLogTypes({
    onError: () => pushSnackbar({ title: "Couldn't fetch your available log types" }),
  });

  return (
    <Box width={460} m="auto">
<<<<<<< HEAD
      <WizardPanelWrapper.Heading
=======
      <WizardPanel.Heading
>>>>>>> c089892e
        title={initialValues.integrationId ? 'Update source' : "Let's start with the basics"}
        subtitle={
          initialValues.integrationId
            ? 'Feel free to make any changes to your log source'
            : 'We need to know where to get your logs from'
        }
      />

      <ErrorBoundary>
        <Flex direction="column" spacing={4}>
          <Field
            name="integrationLabel"
            as={FormikTextInput}
            label="* Name"
            placeholder="A nickname for this log analysis source"
            required
          />
          <Field
            name="awsAccountId"
            as={FormikTextInput}
            label="* Account ID"
            placeholder="The AWS Account ID that the S3 log bucket lives in"
            disabled={!!initialValues.integrationId}
            required
          />
          <Field
            name="s3Bucket"
            as={FormikTextInput}
            label="* Bucket Name"
            required
            placeholder="The name of the S3 bucket that holds the logs"
          />
          <Field
            as={FormikMultiCombobox}
            searchable
            label="* Log Types"
            name="logTypes"
            items={data?.listAvailableLogTypes.logTypes ?? []}
            placeholder="The types of logs that are collected"
          />
        </Flex>
        <Flex justify="center" mt={6}>
          <AbstractButton
            color="blue-400"
            onClick={() => showAdvancedConfig(!isAdvancedConfigVisible)}
            p={2}
          >
            {isAdvancedConfigVisible
              ? 'Hide advanced configuration'
              : 'Show advanced configuration'}
          </AbstractButton>
        </Flex>
        <Collapse open={isAdvancedConfigVisible}>
          <Flex direction="column" spacing={4} pt={6}>
            <Field
              name="s3Prefix"
              as={FormikTextInput}
              label="S3 Prefix Filter"
              required
              placeholder="Limit logs to objects that start with matching characters"
            />
            <Field
              name="kmsKey"
              as={FormikTextInput}
              label="KMS Key"
              required
              placeholder="For encrypted logs, add the KMS ARN for decryption"
            />
          </Flex>
        </Collapse>
      </ErrorBoundary>
    </Box>
  );
};

export default S3SourceConfigurationPanel;<|MERGE_RESOLUTION|>--- conflicted
+++ resolved
@@ -16,23 +16,14 @@
  * along with this program.  If not, see <https://www.gnu.org/licenses/>.
  */
 
-<<<<<<< HEAD
-import { AbstractButton, Box, Collapse, Flex } from 'pouncejs';
-=======
 import { AbstractButton, Box, Collapse, Flex, useSnackbar } from 'pouncejs';
->>>>>>> c089892e
 import ErrorBoundary from 'Components/ErrorBoundary';
 import { Field, useFormikContext } from 'formik';
 import FormikTextInput from 'Components/fields/TextInput';
 import React from 'react';
 import FormikMultiCombobox from 'Components/fields/MultiComboBox';
-<<<<<<< HEAD
-import { LOG_TYPES } from 'Source/constants';
-import { WizardPanelWrapper } from 'Components/Wizard';
-=======
 import { WizardPanel } from 'Components/Wizard';
 import { useListAvailableLogTypes } from 'Source/graphql/queries/listAvailableLogTypes.generated';
->>>>>>> c089892e
 import { S3LogSourceWizardValues } from '../S3LogSourceWizard';
 
 const S3SourceConfigurationPanel: React.FC = () => {
@@ -47,11 +38,7 @@
 
   return (
     <Box width={460} m="auto">
-<<<<<<< HEAD
-      <WizardPanelWrapper.Heading
-=======
       <WizardPanel.Heading
->>>>>>> c089892e
         title={initialValues.integrationId ? 'Update source' : "Let's start with the basics"}
         subtitle={
           initialValues.integrationId
