--- conflicted
+++ resolved
@@ -48,20 +48,14 @@
 )
 
 const (
-<<<<<<< HEAD
 	tableName           = "panther-analysis"
-	analysesRoot        = "./test_analyses"
+	analysesRoot        = "./bulk_test_resources/test_analyses"
 	analysesZipLocation = "./bulk_upload.zip"
 
-	bulkTestDataDirPath = "./invalid_policy_resources"
-=======
-	tableName                   = "panther-analysis"
-	analysesRoot                = "./bulk_test_resources/test_analyses"
-	analysesZipLocation         = "./bulk_upload.zip"
 	bulkTestDataDirPath         = "./bulk_test_resources"
 	bulkInvalidRuleLogTypeDir   = "rule_invalid_logtype"
 	bulkInvalidDatamodelTypeDir = "datamodel_invalid_logtype"
->>>>>>> a829a05e
+	bulkInvalidPolicyTypeDir    = "policy_invalid_resourcetype"
 )
 
 var (
@@ -1811,20 +1805,10 @@
 	assert.Equal(t, *dataModelFromBulkYML, getDataModel)
 }
 
-// validate fail of bulk upload where upload zip contains a rule with an invalid log type
-<<<<<<< HEAD
 func bulkUploadInvalidPolicyResourceTypesFail(t *testing.T) {
 	t.Parallel()
 	// zipFsSourcePath is the path where the zip contents are located. All files will be zipped
-	// This needs to be updated as below when merged with the log-types branch
-	// zipFsSourcePath := filepath.Join(bulkTestDataDirPath, bulkInvalidRuleLogTypeDir)
-	zipFsSourcePath := bulkTestDataDirPath
-=======
-func bulkUploadInvalidRuleLogtypeFail(t *testing.T) {
-	t.Parallel()
-	// zipFsSourcePath is the path where the zip contents are located. All files will be zipped
-	zipFsSourcePath := filepath.Join(bulkTestDataDirPath, bulkInvalidRuleLogTypeDir)
->>>>>>> a829a05e
+	zipFsSourcePath := path.Join(bulkTestDataDirPath, bulkInvalidPolicyTypeDir)
 
 	// Zip all the files in source path to destination path
 	result, _, err := BulkZipUploadHelper(t, zipFsSourcePath)
@@ -1835,8 +1819,21 @@
 	require.Equal(t, expected, *result)
 }
 
-<<<<<<< HEAD
-=======
+// validate fail of bulk upload where upload zip contains a rule with an invalid log type
+func bulkUploadInvalidRuleLogtypeFail(t *testing.T) {
+	t.Parallel()
+	// zipFsSourcePath is the path where the zip contents are located. All files will be zipped
+	zipFsSourcePath := filepath.Join(bulkTestDataDirPath, bulkInvalidRuleLogTypeDir)
+
+	// Zip all the files in source path to destination path
+	result, _, err := BulkZipUploadHelper(t, zipFsSourcePath)
+	require.Error(t, err)
+
+	// This is an empty BulkUpload Output
+	expected := models.BulkUploadOutput{}
+	require.Equal(t, expected, *result)
+}
+
 // validate fail of bulk upload where upload zip contains a rule with an invalid log type
 func bulkUploadInvalidDatamodelLogtypeFail(t *testing.T) {
 	t.Parallel()
@@ -1852,7 +1849,6 @@
 	require.Equal(t, expected, *result)
 }
 
->>>>>>> a829a05e
 func listPolicies(t *testing.T) {
 	t.Parallel()
 	input := models.LambdaInput{
