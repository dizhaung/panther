# Panther is a Cloud-Native SIEM for the Modern Security Team.
# Copyright (C) 2020 Panther Labs Inc
#
# This program is free software: you can redistribute it and/or modify
# it under the terms of the GNU Affero General Public License as
# published by the Free Software Foundation, either version 3 of the
# License, or (at your option) any later version.
#
# This program is distributed in the hope that it will be useful,
# but WITHOUT ANY WARRANTY; without even the implied warranty of
# MERCHANTABILITY or FITNESS FOR A PARTICULAR PURPOSE.  See the
# GNU Affero General Public License for more details.
#
# You should have received a copy of the GNU Affero General Public License
# along with this program.  If not, see <https://www.gnu.org/licenses/>.

AWSTemplateFormatVersion: 2010-09-09
Description: IAM roles for log ingestion from an S3 bucket.

Mappings:
  # DO NOT EDIT PantherParameters section. Panther application relies on the exact format (including comments)
  # in order to replace the default values with an appropriate ones.
  PantherParameters:
    MasterAccountId:
      Value: '123456789012' # MasterAccountId
    RoleSuffix:
      Value: 'testlabel-' # RoleSuffix
    S3Bucket:
      Value: 'test-bucket' # S3Bucket
    KmsKey:
      Value: 'key-arn' # KmsKey
    ManagedBucketNotifications:
      Value: 'true' # ManagedBucketNotifications

Parameters:
  # Required parameters
  MasterAccountId:
    Type: String
    Description: DO NOT EDIT MANUALLY! Parameter is already populated with the appropriate value.
    Default: ''
  RoleSuffix:
    Type: String
    Description: DO NOT EDIT MANUALLY! Parameter is already populated with the appropriate value.
    Default: ''
  S3Bucket:
    Type: String
    Description: DO NOT EDIT MANUALLY! Parameter is already populated with the appropriate value.
    Default: ''

  # Optional configuration parameters
  KmsKey:
    Type: String
    Description: DO NOT EDIT MANUALLY! Parameter is already populated with the appropriate value.
    Default: ''

  ManagedBucketNotifications:
    Type: String
    Description: DO NOT EDIT MANUALLY! Parameter is already populated with the appropriate value.
    Default: 'false'
    AllowedValues: ['true', 'false']

Conditions:
  # Condition to define if the template is generated by panther backend
  IsGenerated: !Not [!Equals ['', !FindInMap [PantherParameters, MasterAccountId, Value]]]
  # Condition whether the generated template has KMS key
  GeneratedKmsKeySetup: !Not [!Equals ['', !FindInMap [PantherParameters, KmsKey, Value]]]

  # Condition whether the default template values has KMS key
  DefaultKmsKeySetup: !Not [!Equals ['', !Ref KmsKey]]

  # Condition whether we should add KMS key permissions
  IncludeKmsKey: !Or
    - !And [Condition: IsGenerated, Condition: GeneratedKmsKeySetup]
    - !And [!Not [Condition: IsGenerated], Condition: DefaultKmsKeySetup]

  # If user opted to allow Panther configure their bucket SNS notifications,
  # extra policies are added to the LogProcessingRole so that Panther can create the SNS topic,
  # subscribe it to Panther's input data queue and configure bucket notifications.
  HasManagedBucketNotifications: !Or
    - !Equals ['true', !FindInMap [PantherParameters, ManagedBucketNotifications, Value]]
    - !Equals ['true', !Ref ManagedBucketNotifications]

Resources:
  LogProcessingRole:
    Type: AWS::IAM::Role
    Properties:
      RoleName: !If
        - IsGenerated
        - !Sub
          - 'PantherLogProcessingRole-${Suffix}'
          - Suffix: !FindInMap [PantherParameters, RoleSuffix, Value]
        - !Sub 'PantherLogProcessingRole-${RoleSuffix}'
      MaxSessionDuration: 3600 # 1 hour
      AssumeRolePolicyDocument:
        Version: 2012-10-17
        Statement:
          - Effect: Allow
            Principal:
              AWS: !If
                - IsGenerated
                - !Sub
                  - 'arn:${Partition}:iam::${Mapping}:root'
                  - Partition: !Ref AWS::Partition
                    Mapping: !FindInMap [PantherParameters, MasterAccountId, Value]
                - !Sub arn:${AWS::Partition}:iam::${MasterAccountId}:root
            Action: sts:AssumeRole
            Condition:
              Bool:
                aws:SecureTransport: true
      Policies:
        - PolicyName: ReadData
          PolicyDocument:
            Version: 2012-10-17
            Statement:
              - Effect: Allow
                Action: s3:GetBucketLocation
                Resource: !Sub
                  - arn:${AWS::Partition}:s3:::${Bucket}
                  # prettier-ignore
                  - Bucket: !If [ IsGenerated, !FindInMap [ PantherParameters, S3Bucket, Value ], !Ref S3Bucket ]
              - Effect: Allow
                Action: s3:GetObject
                Resource: !Sub
                  - arn:${AWS::Partition}:s3:::${Bucket}/*
                  # prettier-ignore
                  - Bucket: !If [ IsGenerated, !FindInMap [ PantherParameters, S3Bucket, Value ], !Ref S3Bucket ]
              - !If
                - IncludeKmsKey
                - !If
                  - IsGenerated
                  - Effect: Allow
                    Action:
                      - kms:Decrypt
                      - kms:DescribeKey
                    Resource: !FindInMap [PantherParameters, KmsKey, Value]
                  - Effect: Allow
                    Action:
                      - kms:Decrypt
                      - kms:DescribeKey
                    Resource: !Ref KmsKey
                - !Ref AWS::NoValue
      Tags:
        - Key: Application
          Value: Panther

  # Policies for allowing Panther to configure user's bucket notifications.
  ManagePantherTopic:
    Type: AWS::IAM::Policy
    Condition: HasManagedBucketNotifications
    Properties:
      Roles:
        - !Ref LogProcessingRole
      PolicyName: ManagePantherTopic
      PolicyDocument:
        Version: 2012-10-17
        Statement:
          - Effect: Allow
            Action:
<<<<<<< HEAD
              - sns:CreateTopic
              - sns:SetTopicAttributes
              - sns:GetTopicAttributes
              - sns:AddPermission
              - sns:Subscribe
              - sns:ListSubscriptionsByTopic
              - sns:DeleteTopic
=======
              - sns:*
>>>>>>> 01807495
            Resource: !Sub 'arn:${AWS::Partition}:sns:*:${AWS::AccountId}:panther-notifications-topic'
  GetPutBucketNotifications:
    Type: AWS::IAM::Policy
    Condition: HasManagedBucketNotifications
    Properties:
      Roles:
        - !Ref LogProcessingRole
      PolicyName: GetPutBucketNotifications
      PolicyDocument:
        Version: 2012-10-17
        Statement:
          - Effect: Allow
            Action: [s3:GetBucketNotification, s3:PutBucketNotification]
            Resource: !Sub
              - 'arn:aws:s3:::${Bucket}'
              # prettier-ignore
              - Bucket: !If [ IsGenerated, !FindInMap [ PantherParameters, S3Bucket, Value ], !Ref S3Bucket ]<|MERGE_RESOLUTION|>--- conflicted
+++ resolved
@@ -156,17 +156,7 @@
         Statement:
           - Effect: Allow
             Action:
-<<<<<<< HEAD
-              - sns:CreateTopic
-              - sns:SetTopicAttributes
-              - sns:GetTopicAttributes
-              - sns:AddPermission
-              - sns:Subscribe
-              - sns:ListSubscriptionsByTopic
-              - sns:DeleteTopic
-=======
               - sns:*
->>>>>>> 01807495
             Resource: !Sub 'arn:${AWS::Partition}:sns:*:${AWS::AccountId}:panther-notifications-topic'
   GetPutBucketNotifications:
     Type: AWS::IAM::Policy
