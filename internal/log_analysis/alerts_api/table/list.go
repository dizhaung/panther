--- conflicted
+++ resolved
@@ -309,11 +309,7 @@
 		multiFilter := expression.Name(ResourceTypesKey).Contains(input.ResourceTypes[0])
 
 		// Then add or conditions starting at a new slice from the second index
-<<<<<<< HEAD
-		for _, resourceType := range input.LogTypes[1:] {
-=======
 		for _, resourceType := range input.ResourceTypes[1:] {
->>>>>>> 97e63ba0
 			multiFilter = multiFilter.Or(expression.Name(ResourceTypesKey).Contains(resourceType))
 		}
 
@@ -323,26 +319,6 @@
 
 // filterByType - filters by the type of the alert
 func filterByType(filter *expression.ConditionBuilder, input *models.ListAlertsInput) {
-<<<<<<< HEAD
-	if len(input.Type) > 0 {
-		// Start with the first known key
-		var multiFilter expression.ConditionBuilder
-
-		// Rule errors don't always have the attribute specified.
-		if input.Type[0] == alertdeliverymodels.RuleErrorType {
-			multiFilter = expression.
-				Or(
-					expression.AttributeNotExists(expression.Name(TypeKey)),
-					expression.Equal(expression.Name(TypeKey), expression.Value(input.Type[0])),
-				)
-		} else {
-			multiFilter = expression.Name(TypeKey).Equal(expression.Value(input.Type[0]))
-		}
-
-		// Then add or conditions starting at a new slice from the second index
-		for _, alertType := range input.Type[1:] {
-			// Rule errors don't always have the attribute specified.
-=======
 	if len(input.Types) > 0 {
 		// Start with the first known key
 		var multiFilter expression.ConditionBuilder
@@ -361,7 +337,6 @@
 		// Then add or conditions starting at a new slice from the second index
 		for _, alertType := range input.Types[1:] {
 			// Rule errors don't always have the attribute specified for backwards compatibility
->>>>>>> 97e63ba0
 			if alertType == alertdeliverymodels.RuleErrorType {
 				multiFilter = multiFilter.
 					Or(
@@ -384,11 +359,8 @@
 		return alert
 	}
 
-<<<<<<< HEAD
-=======
 	lowerNameContains := strings.ToLower(*input.NameContains)
 
->>>>>>> 97e63ba0
 	// Common across all alert types, we see if it matches an alert title
 	if alert.Title != "" && strings.Contains(
 		strings.ToLower(alert.Title),
@@ -402,11 +374,7 @@
 	if alert.Type != alertdeliverymodels.PolicyType {
 		if alert.RuleDisplayName != nil && strings.Contains(
 			strings.ToLower(*alert.RuleDisplayName),
-<<<<<<< HEAD
-			strings.ToLower(*input.NameContains),
-=======
 			lowerNameContains,
->>>>>>> 97e63ba0
 		) {
 
 			return alert
@@ -414,11 +382,7 @@
 
 		if strings.Contains(
 			strings.ToLower(alert.RuleID),
-<<<<<<< HEAD
-			strings.ToLower(*input.NameContains),
-=======
 			lowerNameContains,
->>>>>>> 97e63ba0
 		) {
 
 			return alert
@@ -428,17 +392,6 @@
 	// Check for policy types in this order: ResourceID, PolicyDisplayName, PolicyID
 	if strings.Contains(
 		strings.ToLower(alert.ResourceID),
-<<<<<<< HEAD
-		strings.ToLower(*input.NameContains),
-	) {
-
-		return alert
-	}
-
-	if strings.Contains(
-		strings.ToLower(alert.PolicyDisplayName),
-		strings.ToLower(*input.NameContains),
-=======
 		lowerNameContains,
 	) {
 
@@ -448,7 +401,6 @@
 	if strings.Contains(
 		strings.ToLower(alert.PolicyDisplayName),
 		lowerNameContains,
->>>>>>> 97e63ba0
 	) {
 
 		return alert
@@ -456,11 +408,7 @@
 
 	if strings.Contains(
 		strings.ToLower(alert.PolicyID),
-<<<<<<< HEAD
-		strings.ToLower(*input.NameContains),
-=======
 		lowerNameContains,
->>>>>>> 97e63ba0
 	) {
 
 		return alert
